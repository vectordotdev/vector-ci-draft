name: Environment Suite

on:
  workflow_call:
<<<<<<< HEAD
  # TODO temp disabling
  #push:
  #  branches:
  #    - master
=======
  workflow_dispatch:
  push:
    branches:
      - master
>>>>>>> c21f892e

env:
  VERBOSE: true
  CI: true

jobs:
  publish-new-environment:
    runs-on: ubuntu-20.04
    steps:
<<<<<<< HEAD
      - run: echo "mock"
      # - name: Checkout
      #   uses: actions/checkout@v3
      # - name: Set up QEMU
      #   uses: docker/setup-qemu-action@v2.1.0
      # - name: Set up Docker Buildx
      #   uses: docker/setup-buildx-action@v2.5.0
      # - name: Login to DockerHub
      #   uses: docker/login-action@v2.1.0
      #   if: github.ref == 'refs/heads/master'
      #   with:
      #     username: ${{ secrets.CI_DOCKER_USERNAME }}
      #     password: ${{ secrets.CI_DOCKER_PASSWORD }}
      # - name: Extract metadata (tags, labels) for Docker
      #   id: meta
      #   uses: docker/metadata-action@c4ee3adeed93b1fa6a762f209fb01608c1a22f1e
      #   with:
      #     images: timberio/vector-dev
      #     flavor: |
      #       latest=true
      #     tags: type=sha, format=long
      #     labels: |
      #       org.opencontainers.image.description=Image for Vector's Docker development environment
      #       org.opencontainers.image.source=https://github.com/vectordotdev/vector/tree/master/scripts/environment/Dockerfile
      #       org.opencontainers.image.title=Vector development environment
      #       org.opencontainers.image.url=https://github.com/vectordotdev/vector
      # - name: Build and push
      #   uses: docker/build-push-action@v4.0.0
      #   with:
      #     context: .
      #     file: ./scripts/environment/Dockerfile
      #     push: ${{ github.ref == 'refs/heads/master' }}
      #     tags: ${{ steps.meta.outputs.tags }}
      #     labels: ${{ steps.meta.outputs.labels }}
=======
      - name: (PR comment) Get PR branch
        if: ${{ github.event_name == 'issue_comment' }}
        uses: xt0rted/pull-request-comment-branch@v2
        id: comment-branch

      - name: (PR comment) Set latest commit status as pending
        if: ${{ github.event_name == 'issue_comment' }}
        uses: myrotvorets/set-commit-status-action@v1.1.7
        with:
          sha: ${{ steps.comment-branch.outputs.head_sha }}
          token: ${{ secrets.GITHUB_TOKEN }}
          context: Environment Suite
          status: pending

      - name: (PR comment) Checkout PR branch
        if: ${{ github.event_name == 'issue_comment' }}
        uses: actions/checkout@v3
        with:
          ref: ${{ steps.comment-branch.outputs.head_ref }}

      - name: Checkout branch
        if: ${{ github.event_name != 'issue_comment' }}
        uses: actions/checkout@v3

      - name: Set up QEMU
        uses: docker/setup-qemu-action@v2.2.0
      - name: Set up Docker Buildx
        uses: docker/setup-buildx-action@v2.7.0
      - name: Login to DockerHub
        uses: docker/login-action@v2.1.0
        if: github.ref == 'refs/heads/master'
        with:
          username: ${{ secrets.CI_DOCKER_USERNAME }}
          password: ${{ secrets.CI_DOCKER_PASSWORD }}
      - name: Extract metadata (tags, labels) for Docker
        id: meta
        uses: docker/metadata-action@818d4b7b91585d195f67373fd9cb0332e31a7175
        with:
          images: timberio/vector-dev
          flavor: |
            latest=true
          tags: type=sha, format=long
          labels: |
            org.opencontainers.image.description=Image for Vector's Docker development environment
            org.opencontainers.image.source=https://github.com/vectordotdev/vector/tree/master/scripts/environment/Dockerfile
            org.opencontainers.image.title=Vector development environment
            org.opencontainers.image.url=https://github.com/vectordotdev/vector
      - name: Build and push
        uses: docker/build-push-action@v4.1.1
        with:
          context: .
          file: ./scripts/environment/Dockerfile
          push: ${{ github.ref == 'refs/heads/master' }}
          tags: ${{ steps.meta.outputs.tags }}
          labels: ${{ steps.meta.outputs.labels }}

      - name: (PR comment) Set latest commit status as ${{ job.status }}
        uses: myrotvorets/set-commit-status-action@v1.1.7
        if: always() && github.event_name == 'issue_comment'
        with:
          sha: ${{ steps.comment-branch.outputs.head_sha }}
          token: ${{ secrets.GITHUB_TOKEN }}
          context: Environment Suite
          status: ${{ job.status }}
>>>>>>> c21f892e
<|MERGE_RESOLUTION|>--- conflicted
+++ resolved
@@ -2,17 +2,10 @@
 
 on:
   workflow_call:
-<<<<<<< HEAD
-  # TODO temp disabling
-  #push:
-  #  branches:
-  #    - master
-=======
   workflow_dispatch:
   push:
     branches:
       - master
->>>>>>> c21f892e
 
 env:
   VERBOSE: true
@@ -22,42 +15,6 @@
   publish-new-environment:
     runs-on: ubuntu-20.04
     steps:
-<<<<<<< HEAD
-      - run: echo "mock"
-      # - name: Checkout
-      #   uses: actions/checkout@v3
-      # - name: Set up QEMU
-      #   uses: docker/setup-qemu-action@v2.1.0
-      # - name: Set up Docker Buildx
-      #   uses: docker/setup-buildx-action@v2.5.0
-      # - name: Login to DockerHub
-      #   uses: docker/login-action@v2.1.0
-      #   if: github.ref == 'refs/heads/master'
-      #   with:
-      #     username: ${{ secrets.CI_DOCKER_USERNAME }}
-      #     password: ${{ secrets.CI_DOCKER_PASSWORD }}
-      # - name: Extract metadata (tags, labels) for Docker
-      #   id: meta
-      #   uses: docker/metadata-action@c4ee3adeed93b1fa6a762f209fb01608c1a22f1e
-      #   with:
-      #     images: timberio/vector-dev
-      #     flavor: |
-      #       latest=true
-      #     tags: type=sha, format=long
-      #     labels: |
-      #       org.opencontainers.image.description=Image for Vector's Docker development environment
-      #       org.opencontainers.image.source=https://github.com/vectordotdev/vector/tree/master/scripts/environment/Dockerfile
-      #       org.opencontainers.image.title=Vector development environment
-      #       org.opencontainers.image.url=https://github.com/vectordotdev/vector
-      # - name: Build and push
-      #   uses: docker/build-push-action@v4.0.0
-      #   with:
-      #     context: .
-      #     file: ./scripts/environment/Dockerfile
-      #     push: ${{ github.ref == 'refs/heads/master' }}
-      #     tags: ${{ steps.meta.outputs.tags }}
-      #     labels: ${{ steps.meta.outputs.labels }}
-=======
       - name: (PR comment) Get PR branch
         if: ${{ github.event_name == 'issue_comment' }}
         uses: xt0rted/pull-request-comment-branch@v2
@@ -121,5 +78,4 @@
           sha: ${{ steps.comment-branch.outputs.head_sha }}
           token: ${{ secrets.GITHUB_TOKEN }}
           context: Environment Suite
-          status: ${{ job.status }}
->>>>>>> c21f892e
+          status: ${{ job.status }}