--- conflicted
+++ resolved
@@ -41,20 +41,6 @@
 jobs:
   test-integration:
     runs-on: [linux, ubuntu-20.04-8core]
-<<<<<<< HEAD
-    if: inputs.if || github.event_name == 'workflow_dispatch'
-    timeout-minutes: 30
-    steps:
-      # For PR comment trigger, extra steps are required to associate the workflow with the PR.
-
-      # Find the branch that the comment was made in.
-      - name: (PR comment) Get PR branch
-        if: ${{ github.event_name == 'issue_comment' }}
-        uses: xt0rted/pull-request-comment-branch@v1
-        id: comment-branch
-
-      # Checkout the branch, using the PR ref.
-=======
     timeout-minutes: 30
     if: inputs.if || github.event_name == 'workflow_dispatch'
     steps:
@@ -63,46 +49,16 @@
         uses: xt0rted/pull-request-comment-branch@v2
         id: comment-branch
 
->>>>>>> c21f892e
       - name: (PR comment) Checkout PR branch
         if: ${{ github.event_name == 'issue_comment' }}
         uses: actions/checkout@v3
         with:
           ref: ${{ steps.comment-branch.outputs.head_ref }}
 
-<<<<<<< HEAD
-      # Checkout the default branch otherwise.
-=======
->>>>>>> c21f892e
       - name: Checkout branch
         if: ${{ github.event_name != 'issue_comment' }}
         uses: actions/checkout@v3
 
-<<<<<<< HEAD
-      - name: mock
-        run: echo "${{ inputs.test_name }}"
-
-      # - run: make ci-sweep
-
-      # - run: sudo npm -g install @datadog/datadog-ci
-
-      # - run: make test-integration-${{ inputs.test_name }}
-      #   env:
-      #     TEST_DATADOG_API_KEY: ${{ secrets.CI_TEST_DATADOG_API_KEY }}
-      #     # TODO: It looks like this used to be used but isn't anymore
-      #     #SPLUNK_VERSION: ${{ matrix.env.SPLUNK_VERSION }}
-
-      # - name: Upload test results
-      #   run: scripts/upload-test-results.sh
-      #   if: always()
-
-      # - run: make test-integration-${{ inputs.test_name }}-cleanup
-      #   if: ${{ always() }}
-      #   env:
-      #     TEST_DATADOG_API_KEY: ${{ secrets.CI_TEST_DATADOG_API_KEY }}
-      #     # TODO: It looks like this used to be used but isn't anymore
-      #     #SPLUNK_VERSION: ${{ matrix.env.SPLUNK_VERSION }}
-=======
       - run: sudo npm -g install @datadog/datadog-ci
 
       - run: make test-integration-${{ inputs.test_name }}
@@ -116,5 +72,4 @@
       - run: make test-integration-${{ inputs.test_name }}-cleanup
         if: ${{ always() }}
         env:
-          TEST_DATADOG_API_KEY: ${{ secrets.CI_TEST_DATADOG_API_KEY }}
->>>>>>> c21f892e
+          TEST_DATADOG_API_KEY: ${{ secrets.CI_TEST_DATADOG_API_KEY }}